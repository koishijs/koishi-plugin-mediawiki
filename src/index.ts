/**
 * @name koishi-plugin-mediawiki
 * @desc MediaWiki plugin for Koishijs
 *
 * @author Koishijs(机智的小鱼君) <dragon-fish@qq.com>
 * @license Apache-2.0
 */

<<<<<<< HEAD
import cheerio from 'cheerio';
import { Context, Tables, Session } from 'koishi-core';
import {} from 'koishi-plugin-puppeteer';
import { segment } from 'koishi-utils';
import { getBot, getUrl, isValidApi, resolveBrackets } from './utils';
=======
import cheerio from 'cheerio'
import { Context, Tables } from 'koishi-core'
import {} from 'koishi-plugin-puppeteer'
import { segment } from 'koishi-utils'
import { getBot, getUrl, isValidApi, resolveBrackets } from './utils'
>>>>>>> 01acc006

declare module 'koishi-core' {
  interface Channel {
    mwApi?: string
  }
}
Tables.extend('channel', {
  fields: {
    mwApi: 'string',
  },
})

export const name = 'mediawiki'

type ConfigStrict = {
  /** wikilink 到不存在的页面时是否自动进行搜索 */
  searchNonExist: boolean;
  wikiAuthority: number;
  linkAuthority: number;
  searchAuthority: number;
  parseAuthority: number;
  parseMinInterval: number;
  shotAuthority: number;
};
const defaultConfig = {
  searchNonExist: false,
  wikiAuthority: 1,
  linkAuthority: 2,
  searchAuthority: 1,
  parseAuthority: 3,
  parseMinInterval: 10 * 1000,
  shotAuthority: 2,
};
export type Config = Partial<ConfigStrict>;

async function searchWiki(
  session: Session<never, 'mwApi'>,
  search: string | undefined,
): Promise<string | undefined> {
  if (!search) {
    session.send('要搜索什么呢？(输入空行或句号取消)');
    search = (await session.prompt(30 * 1000)).trim();
    if (!search || search === '.' || search === '。') return '';
  }
  const bot = getBot(session);
  if (!bot) return session.execute('wiki.link');
  // eslint-disable-next-line @typescript-eslint/no-unused-vars
  const [keyword, results, summarys, links] = await bot.request({
    action: 'opensearch',
    format: 'json',
    search,
    redirects: 'resolve',
    limit: 3,
  });

  const msg = [];

  if (results.length < 1) {
    return `关键词“${search}”没有匹配结果。`;
  }

  results.forEach((item: string, index: number) => {
    msg.push(`${index + 1}. ${item}`);
  });
  msg.push('请输入想查看的页面编号。');

  await session.send(msg.join('\n'));
  const answer = parseInt(await session.prompt(30 * 1000));
  if (!isNaN(answer) && results[answer - 1]) {
    session.execute('wiki --details ' + results[answer - 1]);
  }
}

export const apply = (ctx: Context, configPartial: Config): void => {
  const config: ConfigStrict = { ...defaultConfig, ...configPartial };
  // @command wiki
  ctx
    .command('wiki [title:text]', 'MediaWiki 相关功能', {
      authority: config.wikiAuthority,
    })
    .example('wiki 页面 - 获取页面链接')
    .channelFields(['mwApi'])
    .option('details', '-d 显示页面的更多资讯', { type: 'boolean' })
    .option('quiet', '-q 静默查询', { type: 'boolean' })
    .option('search', '-s 如果页面不存在就进行搜索', { type: 'boolean' })
    .action(async ({ session, options }, title = '') => {
      if (!session?.channel) throw new Error()
      const { mwApi } = session.channel
      if (!mwApi) return options?.quiet ? '' : session.execute('wiki.link')
      const bot = getBot(session)
      if (!title) return getUrl(mwApi)
      let anchor = '#' + encodeURI(title.split('#').pop() || '')
      const { query, error } = await bot.request({
        action: 'query',
        formatversion: 2,
        prop: 'extracts|info',
        meta: 'siteinfo',
        siprop: 'specialpagealiases|namespacealiases|namespaces',
        iwurl: 1,
        titles: title,
        redirects: 1,
        converttitles: 1,
        exchars: '150',
        exlimit: 'max',
        explaintext: 1,
        inprop: 'url|displaytitle',
      })

      // ctx.logger('wiki').info(JSON.stringify({ query, error }, null, 2))

      if (!query) return `出现了亿点问题${error ? '：' + error : ''}。`

      const {
        redirects: rawRedirects,
        pages: rawPages,
        interwiki,
        specialpagealiases,
        namespaces,
<<<<<<< HEAD
      } = query;
      const msg = [];
      let fullbackSearch = false;

      let pages = rawPages;
      let redirects = rawRedirects;
=======
      } = query
      const msg = []
      let pages = rawPages
      let redirects = rawRedirects
>>>>>>> 01acc006
      if (interwiki && interwiki.length) {
        msg.push(`跨语言链接：${interwiki?.[0]?.url}${anchor}`)
      } else {
        /**
         * @desc 某些特殊页面会暴露服务器 IP 地址，必须特殊处理这些页面
         *       已知的危险页面包括 Mypage Mytalk
         */
        // 这里用标准名称
        const dangerPageNames = ['Mypage', 'Mytalk']
        // 获取全部别名
        const dangerPages = specialpagealiases
          .filter((spAlias: { realname: string }) =>
            dangerPageNames.includes(spAlias.realname),
          )
          .map((spAlias: { aliases: string }) => spAlias.aliases)
          .flat(Infinity)
        // 获取本地特殊名字空间的标准名称
        const specialNsName = namespaces['-1'].name
        if (
          // 发生重定向
          redirects &&
          // 重定向自特殊页面
          redirects[0].from.split(':').shift() === specialNsName &&
          // 被标记为危险页面
          dangerPages.includes(
            redirects[0].from.split(':').pop().split('/').shift(),
          )
        ) {
          // 覆写页面资料
          pages = [
            {
              ns: -1,
              title: redirects[0].from,
              special: true,
            },
          ]
          // 重置重定向信息
          redirects = undefined
        }

        ctx.logger('wiki').debug({ pages })
        const thisPage = pages[0]
        const {
          pageid,
          title: pagetitle,
          missing,
          invalid,
          // extract,
          // fullurl,
          special,
          editurl,
        } = thisPage

        msg.push(`您要的“${pagetitle}”：`)
        if (redirects && redirects.length > 0) {
          const { from, to, tofragment } = redirects[0]
          msg.push(
            `重定向：[${from}] → [${to}${tofragment ? '#' + tofragment : ''}]`,
          )
          if (tofragment) anchor = '#' + encodeURI(tofragment)
        }
        if (invalid !== undefined) {
          msg.push(`页面名称不合法：${thisPage.invalidreason || '原因未知'}`)
        } else if (special) {
          msg.push(
            `${getUrl(mwApi, {
              title: pagetitle,
            })}${anchor} (${missing ? '不存在的' : ''}特殊页面)`,
          )
        } else if (missing !== undefined) {
<<<<<<< HEAD
          if (!options?.search) {
            msg.push(`${editurl} (页面不存在)`);
          } else {
            msg.push(`${editurl} (页面不存在，以下是搜索结果)`);
            fullbackSearch = true;
          }
=======
          msg.push(`${editurl} (页面不存在)`)
>>>>>>> 01acc006
        } else {
          msg.push(getUrl(mwApi, { curid: pageid }) + anchor)

          // Page Details
          if (options?.details) {
            const { parse } = await bot.request({
              action: 'parse',
              pageid,
              prop: 'text|wikitext',
              wrapoutputclass: 'mw-parser-output',
              disablelimitreport: 1,
              disableeditsection: 1,
              disabletoc: 1,
            })
            const $ = cheerio.load(parse?.text?.['*'] || '')
            const $contents = $('.mw-parser-output > p')
            const extract = $contents.text().trim() || ''
            ctx
              .logger('mediawiki')
              .debug({ html: parse.text, $contents, extract })
            // const extract = parse?.wikitext?.['*'] || ''
            if (extract) {
              msg.push(
                extract.length > 150 ? extract.slice(0, 150) + '...' : extract,
              )
            }
          }
        }
      }
<<<<<<< HEAD
      const result =
        segment('quote', { id: session.messageId || '' }) + msg.join('\n');
      if (fullbackSearch) {
        await session.send(result);
        const searchResult = await searchWiki(session, title);
        if (searchResult) session.send(searchResult);
        return;
      }
      return result;
    });
=======
      return segment('quote', { id: session.messageId || '' }) + msg.join('\n')
    })
>>>>>>> 01acc006

  // @command wiki.link
  ctx
    .command('wiki.link [api:string]', '将群聊与 MediaWiki 网站连接', {
      authority: config.linkAuthority,
    })
    .channelFields(['mwApi'])
    .action(async ({ session }, api) => {
      if (!session?.channel) throw new Error()
      const { channel } = session
      if (!api) {
        return channel.mwApi
          ? `本群已与 ${channel.mwApi} 连接。`
          : '本群未连接到 MediaWiki 网站，请使用“wiki.link <api网址>”进行连接。'
      } else if (isValidApi(api)) {
        channel.mwApi = api
        await session.channel._update()
        return session.execute('wiki.link')
      } else {
        return '输入的不是合法 api.php 网址。'
      }
    })

  // @command wiki.search
  ctx
    .command('wiki.search <search:text>', '通过名称搜索页面', {
      authority: config.searchAuthority,
    })
    .channelFields(['mwApi'])
    .action(async ({ session }, search) => {
<<<<<<< HEAD
      if (!session?.send) throw new Error();
      return await searchWiki(session, search);
    });
=======
      if (!session?.send) throw new Error()
      if (!search) {
        session.send('要搜索什么呢？(输入空行或句号取消)')
        search = (await session.prompt(30 * 1000)).trim()
        if (!search || search === '.' || search === '。') return ''
      }
      const bot = getBot(session)
      if (!bot) return session.execute('wiki.link')
      // eslint-disable-next-line @typescript-eslint/no-unused-vars
      const [keyword, results, summarys, links] = await bot.request({
        action: 'opensearch',
        format: 'json',
        search,
        redirects: 'resolve',
        limit: 3,
      })

      const msg = []

      if (results.length < 1) {
        return `关键词“${search}”没有匹配结果。`
      }

      results.forEach((item: string, index: number) => {
        msg.push(`${index + 1}. ${item}`)
      })
      msg.push('请输入想查看的页面编号。')

      await session.send(msg.join('\n'))
      const answer = parseInt(await session.prompt(30 * 1000))
      if (!isNaN(answer) && results[answer - 1]) {
        session.execute('wiki --details ' + results[answer - 1])
      }
    })
>>>>>>> 01acc006

  // Shortcut
  ctx.middleware(async (session, next) => {
    if (!session.content) throw new Error()
    await next()
    const content = resolveBrackets(session.content)
    const linkReg = /\[\[(.+?)(?:\|.*)?\]\]/g
    // let matched = [];
<<<<<<< HEAD
    const matched = [...content.matchAll(linkReg)].map((m) => m[1]);
    const titles = [...new Set(matched)];
    if (!titles.length) return;
    ctx.logger('wiki').info('titles', titles);
    const optionS = config.searchNonExist && titles.length == 1 ? '-s' : '';
    const msg = await Promise.all(
      titles.map(
        async (i) => await session.execute(`wiki -q ${optionS} ${i}`, true),
      ),
    );
    session.send(msg.join('\n----\n'));
  });
=======
    const matched = [...content.matchAll(linkReg)].map((m) => m[1])
    const titles = [...new Set(matched)]
    if (!titles.length) return
    ctx.logger('wiki').info('titles', titles)
    const msg = await Promise.all(
      titles.map(async (i) => await session.execute(`wiki -q ${i}`, true)),
    )
    session.send(msg.join('\n----\n'))
  })
>>>>>>> 01acc006

  // parse
  ctx
    .command('wiki.parse <text:text>', '解析 wiki 标记文本', {
      minInterval: config.parseMinInterval,
      authority: config.parseAuthority,
    })
    .option('title', '-t <title:string> 用于渲染的页面标题')
    .option('pure', '-p 纯净模式')
    .channelFields(['mwApi'])
    .action(async ({ session, options }, text = '') => {
      if (!session?.channel) throw new Error()
      if (!text) return ''
      if (!ctx.puppeteer) return '错误：未找到 puppeteer。'
      text = resolveBrackets(text)
      const { mwApi } = session.channel
      if (!mwApi) return session.execute('wiki.link')
      const bot = getBot(session)

      const { parse, error } = await bot.request({
        action: 'parse',
        title: options?.title,
        text,
        pst: 1,
        disableeditsection: 1,
        preview: 1,
      })

      // koishi.logger('wiki').info(JSON.stringify({ query, error }, null, 2))

      if (!parse) return `出现了亿点问题${error ? '：' + error : ''}。`

      const page = await ctx.puppeteer.page()

      try {
        if (options?.pure) {
          await page.setContent(parse?.text?.['*'])
          const img = await page.screenshot({ fullPage: true })
          await page.close()
          return segment.image(img)
        }

        await page.goto(getUrl(mwApi, { title: 'special:blankpage' }))
        await page.evaluate((parse) => {
          $('h1').text(parse?.title)
          $('#mw-content-text').html(parse?.text?.['*'])
          $('#mw-content-text').append(
            '<p style="font-style: italic; color: #b00">[注意] 这是由自动程序生成的预览图片，不代表 wiki 观点。</p>',
          )
        }, parse)
        const img = await page.screenshot({ fullPage: true })
        await page.close()

        return segment.image(img)
      } catch (e) {
        await page.close()
        return `Shot failed: ${e}`
      }
    })

  ctx
    .command('wiki.shot [title]', 'screenshot', {
      authority: config.shotAuthority,
    })
    .channelFields(['mwApi'])
    .action(async ({ session }, title) => {
      if (!session?.channel) throw new Error()
      const { mwApi } = session.channel
      if (!mwApi) return 'Missing api endpoint'
      if (!ctx.puppeteer) return 'Missing puppeteer'
      const page = await ctx.puppeteer.page()
      try {
        await page.goto(getUrl(mwApi, { title }))
        const img = await page.screenshot({ fullPage: true })
        await page.close()
        return segment.image(img)
      } catch (e) {
        await page.close()
        return `Shot failed: ${e}`
      }
    })
}<|MERGE_RESOLUTION|>--- conflicted
+++ resolved
@@ -6,19 +6,11 @@
  * @license Apache-2.0
  */
 
-<<<<<<< HEAD
-import cheerio from 'cheerio';
-import { Context, Tables, Session } from 'koishi-core';
-import {} from 'koishi-plugin-puppeteer';
-import { segment } from 'koishi-utils';
-import { getBot, getUrl, isValidApi, resolveBrackets } from './utils';
-=======
 import cheerio from 'cheerio'
-import { Context, Tables } from 'koishi-core'
+import { Context, Tables, Session } from 'koishi-core'
 import {} from 'koishi-plugin-puppeteer'
 import { segment } from 'koishi-utils'
 import { getBot, getUrl, isValidApi, resolveBrackets } from './utils'
->>>>>>> 01acc006
 
 declare module 'koishi-core' {
   interface Channel {
@@ -35,14 +27,14 @@
 
 type ConfigStrict = {
   /** wikilink 到不存在的页面时是否自动进行搜索 */
-  searchNonExist: boolean;
-  wikiAuthority: number;
-  linkAuthority: number;
-  searchAuthority: number;
-  parseAuthority: number;
-  parseMinInterval: number;
-  shotAuthority: number;
-};
+  searchNonExist: boolean
+  wikiAuthority: number
+  linkAuthority: number
+  searchAuthority: number
+  parseAuthority: number
+  parseMinInterval: number
+  shotAuthority: number
+}
 const defaultConfig = {
   searchNonExist: false,
   wikiAuthority: 1,
@@ -51,20 +43,20 @@
   parseAuthority: 3,
   parseMinInterval: 10 * 1000,
   shotAuthority: 2,
-};
-export type Config = Partial<ConfigStrict>;
+}
+export type Config = Partial<ConfigStrict>
 
 async function searchWiki(
   session: Session<never, 'mwApi'>,
   search: string | undefined,
 ): Promise<string | undefined> {
   if (!search) {
-    session.send('要搜索什么呢？(输入空行或句号取消)');
-    search = (await session.prompt(30 * 1000)).trim();
-    if (!search || search === '.' || search === '。') return '';
+    session.send('要搜索什么呢？(输入空行或句号取消)')
+    search = (await session.prompt(30 * 1000)).trim()
+    if (!search || search === '.' || search === '。') return ''
   }
-  const bot = getBot(session);
-  if (!bot) return session.execute('wiki.link');
+  const bot = getBot(session)
+  if (!bot) return session.execute('wiki.link')
   // eslint-disable-next-line @typescript-eslint/no-unused-vars
   const [keyword, results, summarys, links] = await bot.request({
     action: 'opensearch',
@@ -72,28 +64,28 @@
     search,
     redirects: 'resolve',
     limit: 3,
-  });
-
-  const msg = [];
+  })
+
+  const msg = []
 
   if (results.length < 1) {
-    return `关键词“${search}”没有匹配结果。`;
+    return `关键词“${search}”没有匹配结果。`
   }
 
   results.forEach((item: string, index: number) => {
-    msg.push(`${index + 1}. ${item}`);
-  });
-  msg.push('请输入想查看的页面编号。');
-
-  await session.send(msg.join('\n'));
-  const answer = parseInt(await session.prompt(30 * 1000));
+    msg.push(`${index + 1}. ${item}`)
+  })
+  msg.push('请输入想查看的页面编号。')
+
+  await session.send(msg.join('\n'))
+  const answer = parseInt(await session.prompt(30 * 1000))
   if (!isNaN(answer) && results[answer - 1]) {
-    session.execute('wiki --details ' + results[answer - 1]);
+    session.execute('wiki --details ' + results[answer - 1])
   }
 }
 
 export const apply = (ctx: Context, configPartial: Config): void => {
-  const config: ConfigStrict = { ...defaultConfig, ...configPartial };
+  const config: ConfigStrict = { ...defaultConfig, ...configPartial }
   // @command wiki
   ctx
     .command('wiki [title:text]', 'MediaWiki 相关功能', {
@@ -137,19 +129,12 @@
         interwiki,
         specialpagealiases,
         namespaces,
-<<<<<<< HEAD
-      } = query;
-      const msg = [];
-      let fullbackSearch = false;
-
-      let pages = rawPages;
-      let redirects = rawRedirects;
-=======
       } = query
       const msg = []
+      let fullbackSearch = false
+
       let pages = rawPages
       let redirects = rawRedirects
->>>>>>> 01acc006
       if (interwiki && interwiki.length) {
         msg.push(`跨语言链接：${interwiki?.[0]?.url}${anchor}`)
       } else {
@@ -220,16 +205,12 @@
             })}${anchor} (${missing ? '不存在的' : ''}特殊页面)`,
           )
         } else if (missing !== undefined) {
-<<<<<<< HEAD
           if (!options?.search) {
-            msg.push(`${editurl} (页面不存在)`);
+            msg.push(`${editurl} (页面不存在)`)
           } else {
-            msg.push(`${editurl} (页面不存在，以下是搜索结果)`);
-            fullbackSearch = true;
+            msg.push(`${editurl} (页面不存在，以下是搜索结果)`)
+            fullbackSearch = true
           }
-=======
-          msg.push(`${editurl} (页面不存在)`)
->>>>>>> 01acc006
         } else {
           msg.push(getUrl(mwApi, { curid: pageid }) + anchor)
 
@@ -259,21 +240,16 @@
           }
         }
       }
-<<<<<<< HEAD
       const result =
-        segment('quote', { id: session.messageId || '' }) + msg.join('\n');
+        segment('quote', { id: session.messageId || '' }) + msg.join('\n')
       if (fullbackSearch) {
-        await session.send(result);
-        const searchResult = await searchWiki(session, title);
-        if (searchResult) session.send(searchResult);
-        return;
-      }
-      return result;
-    });
-=======
-      return segment('quote', { id: session.messageId || '' }) + msg.join('\n')
-    })
->>>>>>> 01acc006
+        await session.send(result)
+        const searchResult = await searchWiki(session, title)
+        if (searchResult) session.send(searchResult)
+        return
+      }
+      return result
+    })
 
   // @command wiki.link
   ctx
@@ -304,46 +280,9 @@
     })
     .channelFields(['mwApi'])
     .action(async ({ session }, search) => {
-<<<<<<< HEAD
-      if (!session?.send) throw new Error();
-      return await searchWiki(session, search);
-    });
-=======
       if (!session?.send) throw new Error()
-      if (!search) {
-        session.send('要搜索什么呢？(输入空行或句号取消)')
-        search = (await session.prompt(30 * 1000)).trim()
-        if (!search || search === '.' || search === '。') return ''
-      }
-      const bot = getBot(session)
-      if (!bot) return session.execute('wiki.link')
-      // eslint-disable-next-line @typescript-eslint/no-unused-vars
-      const [keyword, results, summarys, links] = await bot.request({
-        action: 'opensearch',
-        format: 'json',
-        search,
-        redirects: 'resolve',
-        limit: 3,
-      })
-
-      const msg = []
-
-      if (results.length < 1) {
-        return `关键词“${search}”没有匹配结果。`
-      }
-
-      results.forEach((item: string, index: number) => {
-        msg.push(`${index + 1}. ${item}`)
-      })
-      msg.push('请输入想查看的页面编号。')
-
-      await session.send(msg.join('\n'))
-      const answer = parseInt(await session.prompt(30 * 1000))
-      if (!isNaN(answer) && results[answer - 1]) {
-        session.execute('wiki --details ' + results[answer - 1])
-      }
-    })
->>>>>>> 01acc006
+      return await searchWiki(session, search)
+    })
 
   // Shortcut
   ctx.middleware(async (session, next) => {
@@ -352,30 +291,18 @@
     const content = resolveBrackets(session.content)
     const linkReg = /\[\[(.+?)(?:\|.*)?\]\]/g
     // let matched = [];
-<<<<<<< HEAD
-    const matched = [...content.matchAll(linkReg)].map((m) => m[1]);
-    const titles = [...new Set(matched)];
-    if (!titles.length) return;
-    ctx.logger('wiki').info('titles', titles);
-    const optionS = config.searchNonExist && titles.length == 1 ? '-s' : '';
+    const matched = [...content.matchAll(linkReg)].map((m) => m[1])
+    const titles = [...new Set(matched)]
+    if (!titles.length) return
+    ctx.logger('wiki').info('titles', titles)
+    const optionS = config.searchNonExist && titles.length == 1 ? '-s' : ''
     const msg = await Promise.all(
       titles.map(
         async (i) => await session.execute(`wiki -q ${optionS} ${i}`, true),
       ),
-    );
-    session.send(msg.join('\n----\n'));
-  });
-=======
-    const matched = [...content.matchAll(linkReg)].map((m) => m[1])
-    const titles = [...new Set(matched)]
-    if (!titles.length) return
-    ctx.logger('wiki').info('titles', titles)
-    const msg = await Promise.all(
-      titles.map(async (i) => await session.execute(`wiki -q ${i}`, true)),
     )
     session.send(msg.join('\n----\n'))
   })
->>>>>>> 01acc006
 
   // parse
   ctx
